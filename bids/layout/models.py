--- conflicted
+++ resolved
@@ -15,10 +15,6 @@
 from .writing import build_path, write_contents_to_file
 from ..utils import listify
 from ..config import get_option
-<<<<<<< HEAD
-=======
-from ..external import six
->>>>>>> 3b3330b1
 
 Base = declarative_base()
 
@@ -474,11 +470,7 @@
 
     def __iter__(self):
         for i in self.unique():
-<<<<<<< HEAD
-            yield (i)
-=======
             yield i
->>>>>>> 3b3330b1
 
     def __deepcopy__(self, memo):
         cls = self.__class__
