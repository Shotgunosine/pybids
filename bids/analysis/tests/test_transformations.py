--- conflicted
+++ resolved
@@ -8,15 +8,9 @@
 import pandas as pd
 
 try:
-<<<<<<< HEAD
-    _get_grouper = pd.core.groupby._get_grouper
-except:
-    _get_grouper = pd.core.groupby.groupby.get_grouper
-=======
     from pandas.core.groupby import _get_grouper
 except ImportError:
     from pandas.core.groupby.groupby import _get_grouper
->>>>>>> 7c51c4dd
 
 
 @pytest.fixture
